// Copyright (c) Microsoft Corporation. All rights reserved.
// Licensed under the MIT License.
#pragma once
#include <string>
#include <vector>
#include "core/graph/basic_types.h"
#include "core/common/status.h"
#include "core/graph/graph.h"

namespace onnxruntime {
namespace training {

using ONNX_NAMESPACE::AttributeProto;
using ONNX_NAMESPACE::TensorProto;
using ONNX_NAMESPACE::TypeProto;

struct ArgDef {
  ArgDef() : name(""), type_proto(nullptr) {}
  ArgDef(std::string name, const TypeProto* type = nullptr) : name(name), type_proto(type) {}

  bool operator==(const ArgDef& other) const {
    return name == other.name;
  }

  bool Exists() { return !name.empty(); }

  std::string name;
  const TypeProto* type_proto;
};

struct OpDef {
  OpDef() {}
  OpDef(const std::string& type, const std::string& domain = kOnnxDomain, const int opset_version = 9)
      : type(type),
        domain(domain),
        opset_version(opset_version){};

  std::string type;
  std::string domain;
  int opset_version;
};

struct NodeDef {
  NodeDef(const OpDef& op_def,
          const std::vector<ArgDef>& input_args,
          const std::vector<ArgDef>& output_args,
          const NodeAttributes& attributes = NodeAttributes(),
          const std::string& name = "",
          int priority = 0) : op_type(op_def.type),
                              domain(op_def.domain),
                              input_args(input_args),
                              output_args(output_args),
                              attributes(attributes),
                              name(name),
                              priority(priority){};

  NodeDef(const std::string& op_type,
          const std::vector<ArgDef>& input_args,
          const std::vector<ArgDef>& output_args,
          const NodeAttributes& attributes = NodeAttributes(),
          const std::string& name = "",
          int priority = 0) : op_type(op_type),
                              input_args(input_args),
                              output_args(output_args),
                              attributes(attributes),
                              name(name),
                              priority(priority){};

  NodeDef(const OpDef& op_def,
          const std::vector<ArgDef>& input_args,
          const std::vector<ArgDef>& output_args,
          const std::vector<AttributeProto>& attribute_protos,
          const std::string& name = "",
          int priority = 0) : op_type(op_def.type),
                              domain(op_def.domain),
                              input_args(input_args),
                              output_args(output_args),
                              name(name),
                              priority(priority) {
    for (const AttributeProto& a : attribute_protos) {
      attributes.insert({a.name(), a});
    }
  }

  NodeDef(const std::string& op_type,
          const std::vector<ArgDef>& input_args,
          const std::vector<ArgDef>& output_args,
          const std::vector<AttributeProto>& attribute_protos,
          const std::string& name = "",
          int priority = 0) : op_type(op_type),
                              input_args(input_args),
                              output_args(output_args),
                              name(name),
                              priority(priority) {
    for (const AttributeProto& a : attribute_protos) {
      attributes.insert({a.name(), a});
    }
  }

  std::string op_type;
  std::string domain = kOnnxDomain;
  std::vector<ArgDef> input_args;
  std::vector<ArgDef> output_args;
  NodeAttributes attributes;
  std::string name;
<<<<<<< HEAD
  int priority;
=======
  int priority = 0;
>>>>>>> dd1a2bbd
};

/** GraphAugmenter is a stateless class to add new elements into a Graph.
    The elements to be added could be:
    1. Nodes
    2. Initializers
    3. Graph inputs
    4. Graph outputs
*/
class GraphAugmenter {
 public:
  class GraphDefs {
   public:
    void AddNodeDefs(const std::vector<NodeDef>& node_defs) {
      for (auto node_def : node_defs) {
        AddNodeDef(node_def);
      }
    }

    void AddNodeDef(const NodeDef& node_def) {
      // Copy constant node value to graph_initializers_
      if (node_def.op_type == kConstant) {
        TensorProto initializer = node_def.attributes.at("value").t();
        initializer.set_name(node_def.output_args[0].name);
        graph_initializers_.push_back(initializer);
      } else {
        node_defs_.push_back(node_def);
      }
    }

    const std::vector<NodeDef>& NodeDefs() const {
      return node_defs_;
    }

    std::vector<NodeDef>& NodeDefs() {
      return node_defs_;
    }

    void AddGraphInputs(const std::vector<std::string>& names) {
      graph_input_names_.insert(graph_input_names_.end(), names.begin(), names.end());
    }

    const std::vector<std::string>& GraphInputs() const {
      return graph_input_names_;
    }

    void AddGraphOutputs(const std::vector<std::string>& names) {
      graph_output_names_.insert(graph_output_names_.end(), names.begin(), names.end());
    }

    const std::vector<std::string>& GraphOutputs() const {
      return graph_output_names_;
    }

    void AddInitializers(const std::vector<TensorProto>& tensors) {
      graph_initializers_.insert(graph_initializers_.end(), tensors.begin(), tensors.end());
    }

    const std::vector<TensorProto>& Initializers() const {
      return graph_initializers_;
    }

    // When adding ArgDef, if new TypeProto is needed, call this func to get a new one
    // So that the life cycle is managed by GraphDefs.
    TypeProto* CreateTypeProto() {
      graph_type_protos_.push_back(onnxruntime::make_unique<TypeProto>());
      return graph_type_protos_.back().get();
    }

    TypeProto* CreateTypeProto(const std::vector<int64_t>& dims, ONNX_NAMESPACE::TensorProto_DataType data_type) {
      TypeProto* type_proto = CreateTypeProto();
      type_proto->mutable_tensor_type()->set_elem_type(data_type);
      for (int64_t dim : dims)
        type_proto->mutable_tensor_type()->mutable_shape()->add_dim()->set_dim_value(dim);
      return type_proto;
    }

    TypeProto* CopyTypeProto(const NodeArg* node_arg) {
      ORT_ENFORCE(node_arg != nullptr, "During CopyTypeProto, ", node_arg->Name(), "'s node_arg is null.");
      TypeProto* type_proto = CreateTypeProto();
      type_proto->CopyFrom(*(node_arg->TypeAsProto()));
      return type_proto;
    }

    TypeProto* CopyTypeProto(const ArgDef& argdef) {
      ORT_ENFORCE(argdef.type_proto, "During CopyTypeProto, ", argdef.name, "'s type_proto is null.");
      TypeProto* type_proto = CreateTypeProto();
      type_proto->CopyFrom(*argdef.type_proto);
      return type_proto;
    }

   private:
    std::vector<NodeDef> node_defs_;
    std::vector<std::string> graph_input_names_;
    std::vector<std::string> graph_output_names_;
    std::vector<TensorProto> graph_initializers_;

    // A pool of TypeProto, used when adding ArgDef if new TypeProto is needed.
    std::vector<std::unique_ptr<TypeProto>> graph_type_protos_;
  };

  // Augment the graph with new_graph_elements which defines new nodes, outputs, initializers.
  static common::Status AugmentGraph(Graph& graph,
                                     const GraphDefs& graph_element_defs,
                                     const std::unordered_set<std::string>* p_initializer_names_to_preserve = nullptr);

  // Manually set the graph outputs
  static common::Status OverrideGraphOutputs(Graph& graph, const std::vector<std::string>& graph_outputs);
};
}  // namespace training
}  // namespace onnxruntime<|MERGE_RESOLUTION|>--- conflicted
+++ resolved
@@ -103,11 +103,7 @@
   std::vector<ArgDef> output_args;
   NodeAttributes attributes;
   std::string name;
-<<<<<<< HEAD
-  int priority;
-=======
   int priority = 0;
->>>>>>> dd1a2bbd
 };
 
 /** GraphAugmenter is a stateless class to add new elements into a Graph.
