--- conflicted
+++ resolved
@@ -306,21 +306,12 @@
 }
 
 bool IsOrtFormatModel(const PathString& filename) {
-<<<<<<< HEAD
-  auto len = filename.size();
-  return len > 4 &&
-         filename[len - 4] == ORT_TSTR('.') &&
-         std::tolower(filename[len - 3]) == ORT_TSTR('o') &&
-         std::tolower(filename[len - 2]) == ORT_TSTR('r') &&
-         std::tolower(filename[len - 1]) == ORT_TSTR('t');
-=======
   const auto len = filename.size();
   return len > 4 &&
          filename[len - 4] == ORT_TSTR('.') &&
          ToLowerPathChar(filename[len - 3]) == ORT_TSTR('o') &&
          ToLowerPathChar(filename[len - 2]) == ORT_TSTR('r') &&
          ToLowerPathChar(filename[len - 1]) == ORT_TSTR('t');
->>>>>>> 3efd9a73
 }
 
 bool IsOrtFormatModelBytes(const void* bytes, int num_bytes) {
