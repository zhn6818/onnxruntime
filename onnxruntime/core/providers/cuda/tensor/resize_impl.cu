--- conflicted
+++ resolved
@@ -633,11 +633,7 @@
     fast_divmod div_output_image = (rank > 2) ? output_div_pitches[rank - 3] : fast_divmod(static_cast<int>(output_height * output_width));
     int blocksPerDimsMappingGrid = static_cast<int>(ceil((output_height + output_width) / 32.0));
 
-<<<<<<< HEAD
-    _ResizeNearestMappingKernel2D<T><<<blocksPerDimsMappingGrid, 32, 0>>>(
-=======
     _ResizeNearestMappingKernel2D<T><<<blocksPerDimsMappingGrid, 32, 0, stream>>>(
->>>>>>> f649f917
         static_cast<int>(input_shape[rank - 2]), static_cast<int>(input_shape[rank - 1]),
         static_cast<int>(output_height), static_cast<int>(output_width),
         scales_vals[rank - 2], scales_vals[rank - 1],
