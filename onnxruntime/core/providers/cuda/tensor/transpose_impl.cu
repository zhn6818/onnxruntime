// Copyright (c) Microsoft Corporation. All rights reserved.
// Licensed under the MIT License.

#include "core/providers/cuda/cu_inc/common.cuh"
#include "transpose_impl.h"

namespace onnxruntime {
namespace cuda {

constexpr unsigned int NUM_ELE_PER_THREAD = 4;

<<<<<<< HEAD
template <typename T>
__global__ void Transpose3DKernel(const TArray<int64_t> input_strides,
                                  const TArray<int64_t> output_strides,
=======
template <typename T, unsigned int TILE_DIM>
__global__ void Transpose3DKernel(const TArray<int64_t> input_shape, const TArray<int64_t> input_strides,
>>>>>>> 97071812
                                  const T* input_data, T* output_data) {
  __shared__ T tile[TILE_DIM][TILE_DIM + 1];

  int x = blockIdx.x * TILE_DIM + threadIdx.x;
  int y = blockIdx.y * TILE_DIM + threadIdx.y;

<<<<<<< HEAD
  tile[threadIdx.y * TILE_DIM + threadIdx.x] = input_data[blockIdx.z * input_strides[0] + y * input_strides[1] + x * input_strides[2]];
=======
#pragma unroll
  for (unsigned int i = 0; i < TILE_DIM; i += (TILE_DIM / NUM_ELE_PER_THREAD)) {
    tile[threadIdx.y + i][threadIdx.x] = input_data[blockIdx.z * input_strides[0] + (y + i) * input_shape[2] + x];
  }
>>>>>>> 97071812
  __syncthreads();

  x = blockIdx.y * TILE_DIM + threadIdx.x;
  y = blockIdx.x * TILE_DIM + threadIdx.y;

<<<<<<< HEAD
  // Output is contiguous.
  output_data[blockIdx.z * output_strides[0] + y * output_strides[1] + x] = tile[threadIdx.x * TILE_DIM + threadIdx.y];
}

bool CanDoTranspose3D(const cudaDeviceProp& prop,
                      size_t rank,
                      const gsl::span<const int64_t>& input_dims,
                      const gsl::span<const size_t>& permutations,
                      dim3& grid_size, dim3& block_size) {
  if (rank == 3 &&
      // permutation is done in the last two dimensions.
      permutations[rank - 2] == (rank - 1) && permutations[rank - 1] == (rank - 2) &&
      // the last two dimensions are aligned with TILE_DIM.
      input_dims[rank - 2] % TILE_DIM == 0 && input_dims[rank - 1] % TILE_DIM == 0) {
    int grid_size_x = static_cast<int>(input_dims[2] / TILE_DIM);
    int grid_size_y = static_cast<int>(input_dims[1] / TILE_DIM);
=======
#pragma unroll
  for (unsigned int i = 0; i < TILE_DIM; i += (TILE_DIM / NUM_ELE_PER_THREAD)) {
    output_data[blockIdx.z * input_strides[0] + (y + i) * input_shape[1] + x] = tile[threadIdx.x][threadIdx.y + i];
  }
}

bool CanDoTranspose3D(const cudaDeviceProp& prop, size_t rank, const gsl::span<const int64_t>& input_dims,
                      const gsl::span<const size_t>& permutations, dim3& grid_size, dim3& block_size) {
  // Permutation is done in the last two dimensions and the last two dimensions are aligned with TILE_DIM.
  if (rank == 3 && permutations[rank - 2] == (rank - 1) && permutations[rank - 1] == (rank - 2)) {
    unsigned int tile_dim = 0;
    if (input_dims[rank - 2] % 32 == 0 && input_dims[rank - 1] % 32 == 0) {
      tile_dim = 32;
    } else if (input_dims[rank - 2] % 16 == 0 && input_dims[rank - 1] % 16 == 0) {
      tile_dim = 16;
    } else {
      return false;
    }

    int grid_size_x = static_cast<int>(input_dims[2] / tile_dim);
    int grid_size_y = static_cast<int>(input_dims[1] / tile_dim);
>>>>>>> 97071812
    int grid_size_z = static_cast<int>(input_dims[0]);

    if (grid_size_x <= prop.maxGridSize[0] && grid_size_y <= prop.maxGridSize[1] &&
        grid_size_z <= prop.maxGridSize[2]) {
      block_size = dim3(tile_dim, tile_dim / NUM_ELE_PER_THREAD);
      grid_size = dim3(static_cast<unsigned int>(grid_size_x), static_cast<unsigned int>(grid_size_y),
                       static_cast<unsigned int>(grid_size_z));
      return true;
    } else {
      return false;
    }
  }
  return false;
}

<<<<<<< HEAD
Status Transpose3DImpl(cudaStream_t stream, size_t element_size,
                       const TArray<int64_t>& input_strides, const TArray<int64_t>& output_strides,
                       const void* input_data, void* output_data, int64_t N, const dim3& grid_size, const dim3& block_size) {
  switch (element_size) {
    case sizeof(int8_t):
      Transpose3DKernel<int8_t><<<grid_size, block_size, 0, stream>>>(
          input_strides, output_strides,
          reinterpret_cast<const ToCudaType<int8_t>::MappedType*>(input_data),
          reinterpret_cast<ToCudaType<int8_t>::MappedType*>(output_data));
      break;
    case sizeof(int16_t):
      Transpose3DKernel<int16_t><<<grid_size, block_size, 0, stream>>>(
          input_strides, output_strides,
          reinterpret_cast<const ToCudaType<int16_t>::MappedType*>(input_data),
          reinterpret_cast<ToCudaType<int16_t>::MappedType*>(output_data));
      break;
    case sizeof(int32_t):
      Transpose3DKernel<int32_t><<<grid_size, block_size, 0, stream>>>(
          input_strides, output_strides,
          reinterpret_cast<const ToCudaType<int32_t>::MappedType*>(input_data),
          reinterpret_cast<ToCudaType<int32_t>::MappedType*>(output_data));
      break;
    case sizeof(int64_t):
      Transpose3DKernel<int64_t><<<grid_size, block_size, 0, stream>>>(
          input_strides, output_strides,
          reinterpret_cast<const ToCudaType<int64_t>::MappedType*>(input_data),
          reinterpret_cast<ToCudaType<int64_t>::MappedType*>(output_data));
      break;
=======
#define CALL_TRANSPOSE_3D(type, tile_dim)                                                            \
  Transpose3DKernel<type, tile_dim><<<grid_size, block_size, 0, stream>>>(                           \
      input_shape, input_strides, reinterpret_cast<const ToCudaType<type>::MappedType*>(input_data), \
      reinterpret_cast<ToCudaType<type>::MappedType*>(output_data))

#define HANDLE_TRANSPOSE_3D_TILE_DIM(type) \
  case sizeof(type): {                     \
    if (block_size.x == 32) {              \
      CALL_TRANSPOSE_3D(type, 32);         \
    } else {                               \
      CALL_TRANSPOSE_3D(type, 16);         \
    }                                      \
  } break

Status Transpose3DImpl(cudaStream_t stream, size_t element_size, const TArray<int64_t>& input_shape,
                       const TArray<int64_t>& input_strides, const void* input_data, void* output_data, int64_t N,
                       const dim3& grid_size, const dim3& block_size) {
  switch (element_size) {
    HANDLE_TRANSPOSE_3D_TILE_DIM(int8_t);
    HANDLE_TRANSPOSE_3D_TILE_DIM(int16_t);
    HANDLE_TRANSPOSE_3D_TILE_DIM(int32_t);
    HANDLE_TRANSPOSE_3D_TILE_DIM(int64_t);
>>>>>>> 97071812
    default:
      return ORT_MAKE_STATUS(ONNXRUNTIME, FAIL, "Type not supported for transpose on CUDA. Element size was ",
                             element_size);
  }

  return Status::OK();
}

template <int element_size>
__global__ void Transpose4DKernelParallelizeMultipleElementsPerThreadInInnermostDim(
    const TArray<int64_t> input_strides, const void* input_data,
    const TArray<int64_t> output_strides, void* output_data,
    int64_t input_shape_2, CUDA_LONG N) {
  // coordinates will be: [d0, d1, d2, d3]
  CUDA_LONG d0 = blockIdx.z;
  CUDA_LONG d1 = blockIdx.y;
  CUDA_LONG d2 = threadIdx.y + blockIdx.x * blockDim.y;
  CUDA_LONG d3 = threadIdx.x;

  CUDA_LONG input_index = (d0 * input_strides[0] +
                           d1 * input_strides[1] +
                           d2 * input_strides[2]) /
                              (4 * sizeof(int) / element_size) +
                          d3 * input_strides[3];

  CUDA_LONG output_index = (d0 * output_strides[0] +
                            d1 * output_strides[1] +
                            d2 * output_strides[2]) /
                               (4 * sizeof(int) / element_size) +
                           d3 * output_strides[3];

  const int4* v_input = reinterpret_cast<const int4*>(input_data);
  int4* v_output = reinterpret_cast<int4*>(output_data);

  if (input_index < N && output_index < N && d2 < input_shape_2) {
    v_output[output_index] = v_input[input_index];
  }
}

bool CanDoTranspose4DParallelizeMultipleElementsPerThreadInInnermostDim(const cudaDeviceProp& prop,
                                                                        size_t element_size,
                                                                        int32_t rank,
                                                                        const gsl::span<const int64_t>& input_dims,
                                                                        const gsl::span<const size_t>& permutations,
                                                                        dim3& grid_size, dim3& block_size) {
  if (rank == 4 &&
      // the permutations is not on the last dimension.
      permutations[3] == 3) {
    unsigned int num_elements_per_thread = 4 * sizeof(int) / static_cast<unsigned int>(element_size);  // int4 is used in the kernel to access data.

    // dims[3]: block.x
    // dims[2]: block.y + grid.x
    // dims[1]: grid.y
    // dims[0]: grid.z
    if (input_dims[3] / num_elements_per_thread <= prop.maxThreadsPerBlock &&
        (input_dims[3] % num_elements_per_thread) == 0 &&
        input_dims[1] <= prop.maxGridSize[1] &&
        input_dims[0] <= prop.maxGridSize[2]) {
      // There are 2 constrains when luanching the kernels
      // 1. block_size_x * block_size_y <= prop.maxThreadsPerBlock
      // 2. block_size_y * num_block_ext >= input_dims[2]
      int64_t block_size_x = input_dims[3] / num_elements_per_thread;
      int64_t max_block_size_y = prop.maxThreadsPerBlock / block_size_x;
      int64_t block_size_y = min(input_dims[2], max_block_size_y);
      int64_t num_block_ext = CeilDiv(input_dims[2], block_size_y);

      if (num_block_ext <= prop.maxGridSize[0]) {
        block_size = dim3(static_cast<unsigned int>(block_size_x), static_cast<unsigned int>(block_size_y));
        grid_size = dim3(static_cast<unsigned int>(num_block_ext),
                         static_cast<unsigned int>(input_dims[1]),
                         static_cast<unsigned int>(input_dims[0]));
        return true;
      } else {
        return false;
      }
    }
  }
  return false;
}

Status Transpose4DParallelizeMultipleElementsPerThreadInInnermostDim(
    cudaStream_t stream, size_t element_size,
    const TArray<int64_t>& input_shape, const TArray<int64_t>& input_strides,
    const void* input_data, const TArray<int64_t>& output_strides,
    void* output_data, int N, const dim3& grid_size, const dim3& block_size) {
  unsigned int num_elements_per_thread = 4 * sizeof(int) / static_cast<unsigned int>(element_size);  // int4 is used in the kernel to access data.

  switch (element_size) {
    case sizeof(int8_t):
      Transpose4DKernelParallelizeMultipleElementsPerThreadInInnermostDim<sizeof(int8_t)>
          <<<grid_size, block_size, 0, stream>>>(
              input_strides, input_data,
              output_strides, output_data,
              input_shape[2],
              N / num_elements_per_thread);
      break;
    case sizeof(int16_t):
      Transpose4DKernelParallelizeMultipleElementsPerThreadInInnermostDim<sizeof(int16_t)>
          <<<grid_size, block_size, 0, stream>>>(
              input_strides, input_data,
              output_strides, output_data,
              input_shape[2],
              N / num_elements_per_thread);
      break;
    case sizeof(int32_t):
      Transpose4DKernelParallelizeMultipleElementsPerThreadInInnermostDim<sizeof(int32_t)>
          <<<grid_size, block_size, 0, stream>>>(
              input_strides, input_data,
              output_strides, output_data,
              input_shape[2],
              N / num_elements_per_thread);
      break;
    case sizeof(int64_t):
      Transpose4DKernelParallelizeMultipleElementsPerThreadInInnermostDim<sizeof(int64_t)>
          <<<grid_size, block_size, 0, stream>>>(
              input_strides, input_data,
              output_strides, output_data,
              input_shape[2],
              N / num_elements_per_thread);
      break;
    default:
      // User will not hit this as this kernel is for fixed element size tensors only
      return ORT_MAKE_STATUS(ONNXRUNTIME, FAIL, "Type not supported for transpose on CUDA. Element size was ",
                             element_size);
  }

  return Status::OK();
}

__global__ void Transpose4DKernelParallelizeOneElementPerThread(
    const TArray<int64_t> input_strides, const int8_t* input_data,
    const TArray<int64_t> output_strides, int8_t* output_data,
    size_t element_size, int64_t input_shape_2, CUDA_LONG N) {
  // coordinates will be: [d0, d1, d2, d3]
  CUDA_LONG d0 = blockIdx.z;
  CUDA_LONG d1 = blockIdx.y;
  CUDA_LONG d2 = threadIdx.y + blockIdx.x * blockDim.y;
  CUDA_LONG d3 = threadIdx.x;

  CUDA_LONG input_index = d0 * input_strides[0] +
                          d1 * input_strides[1] +
                          d2 * input_strides[2] +
                          d3 * input_strides[3];

  CUDA_LONG output_index = d0 * output_strides[0] +
                           d1 * output_strides[1] +
                           d2 * output_strides[2] +
                           d3 * output_strides[3];

  if (input_index < N && output_index < N && d2 < input_shape_2) {
    const int8_t* input_data_to_be_copied = input_data + (input_index * element_size);
    int8_t* output_data_to_be_copied = output_data + (output_index * element_size);

    // copy over the bytes
    for (size_t iter = 0; iter < element_size; ++iter) {
      *output_data_to_be_copied++ = *input_data_to_be_copied++;
    }
  }
}

bool CanDoTranspose4DParallelizeOneElementPerThread(const cudaDeviceProp& prop,
                                                    size_t element_size,
                                                    int32_t rank,
                                                    const gsl::span<const int64_t>& input_dims,
                                                    const gsl::span<const size_t>& permutations,
                                                    dim3& grid_size, dim3& block_size) {
  if (rank == 4) {
    // dims[3]: block.x
    // dims[2]: block.y + grid.x
    // dims[1]: grid.y
    // dims[0]: grid.z
    if (input_dims[3] <= prop.maxThreadsPerBlock &&
        input_dims[1] <= prop.maxGridSize[1] &&
        input_dims[0] <= prop.maxGridSize[2]) {
      // There are 2 constrains when luanching the kernels
      // 1. block_size_x * block_size_y <= prop.maxThreadsPerBlock
      // 2. block_size_y * num_block_ext >= input_dims[2]
      int64_t block_size_x = input_dims[3];
      int64_t max_block_size_y = prop.maxThreadsPerBlock / block_size_x;
      int64_t block_size_y = std::min(input_dims[2], max_block_size_y);
      int64_t num_block_ext = CeilDiv(input_dims[2], block_size_y);

      if (num_block_ext <= prop.maxGridSize[0]) {
        block_size = dim3(static_cast<unsigned int>(block_size_x), static_cast<unsigned int>(block_size_y));
        grid_size = dim3(static_cast<unsigned int>(num_block_ext),
                         static_cast<unsigned int>(input_dims[1]),
                         static_cast<unsigned int>(input_dims[0]));
        return true;
      } else {
        return false;
      }
    }
  }
  return false;
}

Status Transpose4DParallelizeOneElementPerThread(
    cudaStream_t stream, size_t element_size,
    const TArray<int64_t>& input_shape, const TArray<int64_t>& input_strides,
    const void* input_data, const TArray<int64_t>& output_strides,
    void* output_data, int N, const dim3& grid_size, const dim3& block_size) {
  if (element_size != sizeof(int8_t) &&
      element_size != sizeof(int16_t) &&
      element_size != sizeof(int32_t) &&
      element_size != sizeof(int64_t)) {
    // User will not hit this as this kernel is for fixed element size tensors only
    return ORT_MAKE_STATUS(ONNXRUNTIME, FAIL, "Type not supported for transpose on CUDA. Element size was ",
                           element_size);
  }

  Transpose4DKernelParallelizeOneElementPerThread<<<grid_size, block_size, 0, stream>>>(
      input_strides, reinterpret_cast<const int8_t*>(input_data),
      output_strides, reinterpret_cast<int8_t*>(output_data),
      element_size, input_shape[2], N);

  return Status::OK();
}

template <typename T>
__global__ void TransposeKernel(int32_t shape_rank, const TArray<int64_t> input_strides,
                                const T* input_data, const TArray<fast_divmod> output_strides, T* output_data, CUDA_LONG N) {
  CALCULATE_ELEMENTWISE_INDEX_OR_EXIT(id, N);
  CUDA_LONG input_index = 0;
  CUDA_LONG output_index = id;

#pragma unroll
  for (auto dim = 0; dim < input_strides.Capacity(); ++dim) {
    if (dim >= shape_rank) {
      break;
    }
    int out_coord, r;
    output_strides[dim].divmod(output_index, out_coord, r);
    output_index = r;
    input_index += input_strides[dim] * out_coord;
  }
  output_data[id] = input_data[input_index];
}

Status TransposeImpl(cudaStream_t stream, size_t element_size, int32_t shape_rank, const TArray<int64_t>& input_strides,
                     const void* input_data, const TArray<fast_divmod>& fdm_output_strides, void* output_data, int N) {
  int blocksPerGrid = (int)(ceil(static_cast<float>(N) / GridDim::maxThreadsPerBlock));
  switch (element_size) {
    case sizeof(int8_t):
      TransposeKernel<int8_t><<<blocksPerGrid, GridDim::maxThreadsPerBlock, 0, stream>>>(
          shape_rank, input_strides,
          reinterpret_cast<const ToCudaType<int8_t>::MappedType*>(input_data),
          fdm_output_strides,
          reinterpret_cast<ToCudaType<int8_t>::MappedType*>(output_data),
          N);
      break;
    case sizeof(int16_t):
      TransposeKernel<int16_t><<<blocksPerGrid, GridDim::maxThreadsPerBlock, 0, stream>>>(
          shape_rank, input_strides,
          reinterpret_cast<const ToCudaType<int16_t>::MappedType*>(input_data),
          fdm_output_strides,
          reinterpret_cast<ToCudaType<int16_t>::MappedType*>(output_data),
          N);
      break;
    case sizeof(int32_t):
      TransposeKernel<int32_t><<<blocksPerGrid, GridDim::maxThreadsPerBlock, 0, stream>>>(
          shape_rank, input_strides,
          reinterpret_cast<const ToCudaType<int32_t>::MappedType*>(input_data),
          fdm_output_strides,
          reinterpret_cast<ToCudaType<int32_t>::MappedType*>(output_data),
          N);
      break;
    case sizeof(int64_t):
      TransposeKernel<int64_t><<<blocksPerGrid, GridDim::maxThreadsPerBlock, 0, stream>>>(
          shape_rank, input_strides,
          reinterpret_cast<const ToCudaType<int64_t>::MappedType*>(input_data),
          fdm_output_strides,
          reinterpret_cast<ToCudaType<int64_t>::MappedType*>(output_data),
          N);
      break;
    default:
      return ORT_MAKE_STATUS(ONNXRUNTIME, FAIL, "Type not supported for transpose on CUDA. Element size was ",
                             element_size);
  }

  return Status::OK();
}

}  // namespace cuda
}  // namespace onnxruntime<|MERGE_RESOLUTION|>--- conflicted
+++ resolved
@@ -9,54 +9,27 @@
 
 constexpr unsigned int NUM_ELE_PER_THREAD = 4;
 
-<<<<<<< HEAD
-template <typename T>
-__global__ void Transpose3DKernel(const TArray<int64_t> input_strides,
-                                  const TArray<int64_t> output_strides,
-=======
 template <typename T, unsigned int TILE_DIM>
-__global__ void Transpose3DKernel(const TArray<int64_t> input_shape, const TArray<int64_t> input_strides,
->>>>>>> 97071812
+__global__ void Transpose3DKernel(const TArray<int64_t> input_strides, const TArray<int64_t> output_strides,
                                   const T* input_data, T* output_data) {
   __shared__ T tile[TILE_DIM][TILE_DIM + 1];
 
   int x = blockIdx.x * TILE_DIM + threadIdx.x;
   int y = blockIdx.y * TILE_DIM + threadIdx.y;
 
-<<<<<<< HEAD
-  tile[threadIdx.y * TILE_DIM + threadIdx.x] = input_data[blockIdx.z * input_strides[0] + y * input_strides[1] + x * input_strides[2]];
-=======
 #pragma unroll
   for (unsigned int i = 0; i < TILE_DIM; i += (TILE_DIM / NUM_ELE_PER_THREAD)) {
-    tile[threadIdx.y + i][threadIdx.x] = input_data[blockIdx.z * input_strides[0] + (y + i) * input_shape[2] + x];
-  }
->>>>>>> 97071812
+    tile[threadIdx.y + i][threadIdx.x] =
+        input_data[blockIdx.z * input_strides[0] + (y + i) * input_strides[1] + x * input_strides[2]];
+  }
   __syncthreads();
 
   x = blockIdx.y * TILE_DIM + threadIdx.x;
   y = blockIdx.x * TILE_DIM + threadIdx.y;
 
-<<<<<<< HEAD
-  // Output is contiguous.
-  output_data[blockIdx.z * output_strides[0] + y * output_strides[1] + x] = tile[threadIdx.x * TILE_DIM + threadIdx.y];
-}
-
-bool CanDoTranspose3D(const cudaDeviceProp& prop,
-                      size_t rank,
-                      const gsl::span<const int64_t>& input_dims,
-                      const gsl::span<const size_t>& permutations,
-                      dim3& grid_size, dim3& block_size) {
-  if (rank == 3 &&
-      // permutation is done in the last two dimensions.
-      permutations[rank - 2] == (rank - 1) && permutations[rank - 1] == (rank - 2) &&
-      // the last two dimensions are aligned with TILE_DIM.
-      input_dims[rank - 2] % TILE_DIM == 0 && input_dims[rank - 1] % TILE_DIM == 0) {
-    int grid_size_x = static_cast<int>(input_dims[2] / TILE_DIM);
-    int grid_size_y = static_cast<int>(input_dims[1] / TILE_DIM);
-=======
 #pragma unroll
   for (unsigned int i = 0; i < TILE_DIM; i += (TILE_DIM / NUM_ELE_PER_THREAD)) {
-    output_data[blockIdx.z * input_strides[0] + (y + i) * input_shape[1] + x] = tile[threadIdx.x][threadIdx.y + i];
+    output_data[blockIdx.z * output_strides[0] + (y + i) * output_strides[1] + x] = tile[threadIdx.x][threadIdx.y + i];
   }
 }
 
@@ -75,7 +48,6 @@
 
     int grid_size_x = static_cast<int>(input_dims[2] / tile_dim);
     int grid_size_y = static_cast<int>(input_dims[1] / tile_dim);
->>>>>>> 97071812
     int grid_size_z = static_cast<int>(input_dims[0]);
 
     if (grid_size_x <= prop.maxGridSize[0] && grid_size_y <= prop.maxGridSize[1] &&
@@ -91,39 +63,9 @@
   return false;
 }
 
-<<<<<<< HEAD
-Status Transpose3DImpl(cudaStream_t stream, size_t element_size,
-                       const TArray<int64_t>& input_strides, const TArray<int64_t>& output_strides,
-                       const void* input_data, void* output_data, int64_t N, const dim3& grid_size, const dim3& block_size) {
-  switch (element_size) {
-    case sizeof(int8_t):
-      Transpose3DKernel<int8_t><<<grid_size, block_size, 0, stream>>>(
-          input_strides, output_strides,
-          reinterpret_cast<const ToCudaType<int8_t>::MappedType*>(input_data),
-          reinterpret_cast<ToCudaType<int8_t>::MappedType*>(output_data));
-      break;
-    case sizeof(int16_t):
-      Transpose3DKernel<int16_t><<<grid_size, block_size, 0, stream>>>(
-          input_strides, output_strides,
-          reinterpret_cast<const ToCudaType<int16_t>::MappedType*>(input_data),
-          reinterpret_cast<ToCudaType<int16_t>::MappedType*>(output_data));
-      break;
-    case sizeof(int32_t):
-      Transpose3DKernel<int32_t><<<grid_size, block_size, 0, stream>>>(
-          input_strides, output_strides,
-          reinterpret_cast<const ToCudaType<int32_t>::MappedType*>(input_data),
-          reinterpret_cast<ToCudaType<int32_t>::MappedType*>(output_data));
-      break;
-    case sizeof(int64_t):
-      Transpose3DKernel<int64_t><<<grid_size, block_size, 0, stream>>>(
-          input_strides, output_strides,
-          reinterpret_cast<const ToCudaType<int64_t>::MappedType*>(input_data),
-          reinterpret_cast<ToCudaType<int64_t>::MappedType*>(output_data));
-      break;
-=======
-#define CALL_TRANSPOSE_3D(type, tile_dim)                                                            \
-  Transpose3DKernel<type, tile_dim><<<grid_size, block_size, 0, stream>>>(                           \
-      input_shape, input_strides, reinterpret_cast<const ToCudaType<type>::MappedType*>(input_data), \
+#define CALL_TRANSPOSE_3D(type, tile_dim)                                                               \
+  Transpose3DKernel<type, tile_dim><<<grid_size, block_size, 0, stream>>>(                              \
+      input_strides, output_strides, reinterpret_cast<const ToCudaType<type>::MappedType*>(input_data), \
       reinterpret_cast<ToCudaType<type>::MappedType*>(output_data))
 
 #define HANDLE_TRANSPOSE_3D_TILE_DIM(type) \
@@ -135,15 +77,14 @@
     }                                      \
   } break
 
-Status Transpose3DImpl(cudaStream_t stream, size_t element_size, const TArray<int64_t>& input_shape,
-                       const TArray<int64_t>& input_strides, const void* input_data, void* output_data, int64_t N,
+Status Transpose3DImpl(cudaStream_t stream, size_t element_size, const TArray<int64_t>& input_strides,
+                       const TArray<int64_t>& output_strides, const void* input_data, void* output_data, int64_t N,
                        const dim3& grid_size, const dim3& block_size) {
   switch (element_size) {
     HANDLE_TRANSPOSE_3D_TILE_DIM(int8_t);
     HANDLE_TRANSPOSE_3D_TILE_DIM(int16_t);
     HANDLE_TRANSPOSE_3D_TILE_DIM(int32_t);
     HANDLE_TRANSPOSE_3D_TILE_DIM(int64_t);
->>>>>>> 97071812
     default:
       return ORT_MAKE_STATUS(ONNXRUNTIME, FAIL, "Type not supported for transpose on CUDA. Element size was ",
                              element_size);
